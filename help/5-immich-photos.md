--- conflicted
+++ resolved
@@ -78,13 +78,8 @@
   ```
   With this example, the Tool will connect to your Immich Photos account and extract the Albums "Album 1", "Album 2", "Album 3" with all the photos and videos included on them into a subfolder of 'Immich_Photos_Albums' folder
 
-<<<<<<< HEAD
-> [!IMPORTANT]  
+> [!WARNING]  
 > <ALBUMS_NAME> should exist within your Immich Photos Albums database, otherwise it will not extract anything. 
-=======
-> [!WARNING]  
-> ⚠ <ALBUMS_NAME> should exist within your Immich Photos Albums database, otherwise it will not extract anything. 
->>>>>>> d2d253c8
   
 
 ## <span style="color:blue">Upload All (from Local Folder) into Immich Photos:</span>
@@ -138,13 +133,8 @@
   ```
   With this example, the Tool will connect to Immich Photos account and will remove all assets found (including Albums).
 
-<<<<<<< HEAD
-> [!IMPORTANT]  
+> [!CAUTION]  
 > This process is irreversible and will clean all from your Immich Photos account. Use it if you are completelly sure of what you are doing.
-=======
-> [!CAUTION]  
-> ⚠ This process is irreversible and will clean all from your Immich Photos account. Use it if you are completelly sure of what you are doing.
->>>>>>> d2d253c8
   
 
 ## <span style="color:blue">Remove All Albums from Immich Photos:</span>
@@ -162,13 +152,8 @@
   ```
   With this example, the Tool will connect to your Immich Photos account and will remove all Albums found (including all the assets contained on them, because we are using the complementary flag).
 
-<<<<<<< HEAD
-> [!IMPORTANT]  
+> [!CAUTION]  
 > This process is irreversible and will clean all the Albums (and optionally also all the assets included) from your Immich Photos account. Use it if you are completelly sure of what you are doing.
-=======
-> [!CAUTION]  
-> ⚠ This process is irreversible and will clean all the Albums (and optionally also all the assets included) from your Immich Photos account. Use it if you are completelly sure of what you are doing.
->>>>>>> d2d253c8
     
 
 ## <span style="color:blue">Remove Empty Albums from Immich Photos:</span>
