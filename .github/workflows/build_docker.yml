name: Build Docker Image Only

on:
  workflow_dispatch:      # Allows manual execution of the workflow
  push:                   # Ejecución tras push en cualquier rama, excepto en los path-ignore
    #branches:
      #- main             # Ejecución tras push en main, excepto en los path-ignore
    paths-ignore:
      - .gitignore
      - .idea/**
      - .github/**
      - gpth*/**
      - README.md
#  schedule:
# Ejecución diaria a las 2 AM UTC
#    - cron: '0 2 * * *'

jobs:
  build:
    strategy:
      matrix:
<<<<<<< HEAD
        os: [ubuntu-latest]  # os list
        python-version: ["3.12.3"]
=======
        os: [macos-latest]  # os list
        python-version: ["3.10"]
>>>>>>> 86092220

    runs-on: ${{ matrix.os }}

    steps:
      # Checkout Repository
      - name: Checkout Repository
        uses: actions/checkout@v4
        with:
          token: ${{ secrets.TOKEN_GITHUB }}

      # Set up Python
      - name: Set up Python
        uses: actions/setup-python@v3
        with:
          python-version: ${{ matrix.python-version }}

<<<<<<< HEAD
      # 1. - Execute for ubuntu without compile any build
      - name: 1. - Execute for ubuntu without compile any build
=======
      # 1. - Execute for MacOS and amd64 Architecture
      - name: 1. - Execute for MacOS and amd64 Architecture
>>>>>>> 86092220
        run: |
          echo "::group::Execute for ${{ matrix.os }}"
                    
          # Execute for macOS
<<<<<<< HEAD
          if [[ "${{ matrix.os }}" == *"ubuntu"* ]]; then
            cd src
            python3 _build.py false
=======
          if [[ "${{ matrix.os }}" == *"macos"* ]]; then
            cd src
            python3 _compile.py skip_compile
>>>>>>> 86092220
          fi
          
          echo "::endgroup::"
        shell: bash

      # 2. Read SCRIPT_VERSION and ARCHIVE_PATH from script_info.txt (Linux/macOS)
      - name: 2. Read SCRIPT_VERSION and ARCHIVE_PATH from script_info.txt (Linux/macOS)
        if: runner.os != 'Windows'
        run: |
          # Read SCRIPT_VERSION from the first line
          SCRIPT_VERSION=$(sed -n '1p' script_info.txt)

          # Read ARCHIVE_PATH from the second line
          ARCHIVE_PATH=$(sed -n '2p' script_info.txt)

          # Save both variables on GitHub Actions environment
          echo "SCRIPT_VERSION=${SCRIPT_VERSION}" >> $GITHUB_ENV
          echo "ARCHIVE_PATH=${ARCHIVE_PATH}" >> $GITHUB_ENV

          # Print both variables on screen
          echo "SCRIPT_VERSION (Linux/macOS): ${SCRIPT_VERSION}"
          echo "ARCHIVE_PATH (Linux/macOS)  : ${ARCHIVE_PATH}"

<<<<<<< HEAD
=======

      # 3. Create Release and Upload Artifact to it
      - name: 3. Create Release and Upload Artifact to it
        uses: softprops/action-gh-release@v2
        with:
          tag_name: v${{ env.SCRIPT_VERSION }}
          draft: true
          generate_release_notes: true
          body_path: CURRENT-RELEASE.md
        env:
          GITHUB_TOKEN: ${{ secrets.TOKEN_GITHUB }}
>>>>>>> 86092220

      # ===========================
      # Generate the Docker version
      # ===========================
<<<<<<< HEAD
      # 3. Log in to Docker Hub
      - name: 3. Log in to Docker Hub
        if: ${{ startsWith(matrix.os, 'ubuntu') }}
=======
      # 4. Log in to Docker Hub
      - name: 4. Log in to Docker Hub
        if: ${{ startsWith(matrix.os, 'macos') }}
>>>>>>> 86092220
        uses: docker/login-action@v2
        with:
          username: ${{ secrets.DOCKERHUB_USERNAME }}
          password: ${{ secrets.DOCKERHUB_PASSWORD }}

<<<<<<< HEAD
      # 4. Build & Push Docker image
      - name: 4. Build & Push Docker image
        if: ${{ startsWith(matrix.os, 'ubuntu') }}
=======
      # 5. Build & Push Docker image
      - name: 5. Build & Push Docker image
        if: ${{ startsWith(matrix.os, 'macos') }}
>>>>>>> 86092220
        run: |
          # Fuerza a Docker a:
          #  1) descargar la base actualizada ( --pull )
          #  2) ignorar todas las capas cacheadas ( --no-cache )
          docker build --pull --no-cache \
            -t jaimetur/cloudphotomigrator:${{ env.SCRIPT_VERSION }} \
            -f docker/Dockerfile .

          # Etiquetar como latest
          docker tag jaimetur/cloudphotomigrator:${{ env.SCRIPT_VERSION }} jaimetur/cloudphotomigrator:latest

          # Si es versión estable (no alpha, beta ni RC), etiquetar también como latest-stable
          if [[ "${SCRIPT_VERSION}" != *alpha* && "${SCRIPT_VERSION}" != *beta* && "${SCRIPT_VERSION}" != *RC* ]]; then
            docker tag jaimetur/cloudphotomigrator:${SCRIPT_VERSION} jaimetur/cloudphotomigrator:latest-stable
            docker push jaimetur/cloudphotomigrator:latest-stable
          fi

          # Subir etiquetas latest y con versión específica
          docker push jaimetur/cloudphotomigrator:${SCRIPT_VERSION}
          docker push jaimetur/cloudphotomigrator:latest
      
<<<<<<< HEAD
      # 5. Prepare unified ZIP docker package
      - name: 5. Prepare unified ZIP docker package
        if: ${{ startsWith(matrix.os, 'ubuntu') }}
=======
      # 6. Prepare unified ZIP docker package
      - name: 6. Prepare unified ZIP docker package
        if: ${{ startsWith(matrix.os, 'macos') }}
>>>>>>> 86092220
        run: |
          mkdir -p CloudPhotoMigrator/docker
          cp docker/CloudPhotoMigrator.sh CloudPhotoMigrator/docker/
          cp docker/CloudPhotoMigrator.bat CloudPhotoMigrator/docker/
          cp docker/docker.conf CloudPhotoMigrator/docker/
          cp Config.ini CloudPhotoMigrator/docker/
          cp -r docs CloudPhotoMigrator/docker/
          cp -r help CloudPhotoMigrator/docker/
          cp README.md CloudPhotoMigrator/docker/docs/README.md
          zip -r CloudPhotoMigrator_v${{ env.SCRIPT_VERSION }}_docker.zip CloudPhotoMigrator
      # ================================
      # End of Docker version Generation
      # ================================

<<<<<<< HEAD
      # 6. Create Release and Upload Artifact to it
      - name: 6. Create Release and Upload Artifact to it
=======
      # 7. Upload release asset
      - name: 7. Upload release asset
>>>>>>> 86092220
        uses: softprops/action-gh-release@v2
        with:
          tag_name: v${{ env.SCRIPT_VERSION }}
          draft: false
          prerelease: true
          generate_release_notes: true
          body_path: CURRENT-RELEASE.md
          files: |
            CloudPhotoMigrator_v${{ env.SCRIPT_VERSION }}_docker.zip
        env:
          GITHUB_TOKEN: ${{ secrets.TOKEN_GITHUB }}

<<<<<<< HEAD
      # 7. - Cleanup (Linux/macOS)
      - name: 7. - Cleanup (Linux/macOS)
=======

      # 8. - Cleanup (Linux/macOS)
      - name: 8. - Cleanup (Linux/macOS)
>>>>>>> 86092220
        if: runner.os != 'Windows'
        run: |
          if [ -f artifact_base64.txt ]; then
            rm artifact_base64.txt
            echo "Archivo artifact_base64.txt eliminado de carpeta raiz."
          elif [ -f src/artifact_base64.txt ]; then
            rm artifact_base64.txt
            echo "Archivo artifact_base64.txt eliminado de src."
          fi
        shell: bash


<<<<<<< HEAD
      # 8. Commit y push README.md (Solo si OS = ubuntu*)
      - name: 8. Commit y push README.md
        if: ${{ startsWith(matrix.os, 'ubuntu') }}
=======
      # 9. Commit y push README.md (Solo si OS = MacOS*)
      - name: 9. Commit y push README.md
        if: ${{ startsWith(matrix.os, 'macos') }}
>>>>>>> 86092220
        run: |
          git config --global user.name "github-actions[bot]"
          git config --global user.email "github-actions[bot]@users.noreply.github.com"

          # Añadir solo README.md, evitando archivos no deseados
          git add README.md

          # Si NO hay cambios en README.md, salir sin error
          if git diff --cached --quiet; then
            echo "No hay cambios en README.md"
            exit 0
          fi

          # Guardar cambios en stash antes de pull --rebase
          git stash push -m "Pre-rebase stash"

          # Actualizar la rama
          git pull --rebase origin ${{ github.ref_name }}

          # Restaurar cambios del stash si existen
          git stash pop || echo "No hay stash para aplicar"

          # Asegurar que README.md está agregado después del pop
          git add README.md

          # Verificar nuevamente si hay cambios antes de hacer commit
          if git diff --cached --quiet; then
            echo "No hay cambios después del stash pop"
            exit 0
          fi

          # Realizar commit y push
          git commit -m "Actualizar README.md tras compilación"
          git push origin ${{ github.ref_name }}

<|MERGE_RESOLUTION|>--- conflicted
+++ resolved
@@ -19,13 +19,8 @@
   build:
     strategy:
       matrix:
-<<<<<<< HEAD
         os: [ubuntu-latest]  # os list
         python-version: ["3.12.3"]
-=======
-        os: [macos-latest]  # os list
-        python-version: ["3.10"]
->>>>>>> 86092220
 
     runs-on: ${{ matrix.os }}
 
@@ -42,26 +37,15 @@
         with:
           python-version: ${{ matrix.python-version }}
 
-<<<<<<< HEAD
       # 1. - Execute for ubuntu without compile any build
       - name: 1. - Execute for ubuntu without compile any build
-=======
-      # 1. - Execute for MacOS and amd64 Architecture
-      - name: 1. - Execute for MacOS and amd64 Architecture
->>>>>>> 86092220
         run: |
           echo "::group::Execute for ${{ matrix.os }}"
                     
           # Execute for macOS
-<<<<<<< HEAD
           if [[ "${{ matrix.os }}" == *"ubuntu"* ]]; then
             cd src
             python3 _build.py false
-=======
-          if [[ "${{ matrix.os }}" == *"macos"* ]]; then
-            cd src
-            python3 _compile.py skip_compile
->>>>>>> 86092220
           fi
           
           echo "::endgroup::"
@@ -85,47 +69,21 @@
           echo "SCRIPT_VERSION (Linux/macOS): ${SCRIPT_VERSION}"
           echo "ARCHIVE_PATH (Linux/macOS)  : ${ARCHIVE_PATH}"
 
-<<<<<<< HEAD
-=======
-
-      # 3. Create Release and Upload Artifact to it
-      - name: 3. Create Release and Upload Artifact to it
-        uses: softprops/action-gh-release@v2
-        with:
-          tag_name: v${{ env.SCRIPT_VERSION }}
-          draft: true
-          generate_release_notes: true
-          body_path: CURRENT-RELEASE.md
-        env:
-          GITHUB_TOKEN: ${{ secrets.TOKEN_GITHUB }}
->>>>>>> 86092220
 
       # ===========================
       # Generate the Docker version
       # ===========================
-<<<<<<< HEAD
       # 3. Log in to Docker Hub
       - name: 3. Log in to Docker Hub
         if: ${{ startsWith(matrix.os, 'ubuntu') }}
-=======
-      # 4. Log in to Docker Hub
-      - name: 4. Log in to Docker Hub
-        if: ${{ startsWith(matrix.os, 'macos') }}
->>>>>>> 86092220
         uses: docker/login-action@v2
         with:
           username: ${{ secrets.DOCKERHUB_USERNAME }}
           password: ${{ secrets.DOCKERHUB_PASSWORD }}
 
-<<<<<<< HEAD
       # 4. Build & Push Docker image
       - name: 4. Build & Push Docker image
         if: ${{ startsWith(matrix.os, 'ubuntu') }}
-=======
-      # 5. Build & Push Docker image
-      - name: 5. Build & Push Docker image
-        if: ${{ startsWith(matrix.os, 'macos') }}
->>>>>>> 86092220
         run: |
           # Fuerza a Docker a:
           #  1) descargar la base actualizada ( --pull )
@@ -147,15 +105,9 @@
           docker push jaimetur/cloudphotomigrator:${SCRIPT_VERSION}
           docker push jaimetur/cloudphotomigrator:latest
       
-<<<<<<< HEAD
       # 5. Prepare unified ZIP docker package
       - name: 5. Prepare unified ZIP docker package
         if: ${{ startsWith(matrix.os, 'ubuntu') }}
-=======
-      # 6. Prepare unified ZIP docker package
-      - name: 6. Prepare unified ZIP docker package
-        if: ${{ startsWith(matrix.os, 'macos') }}
->>>>>>> 86092220
         run: |
           mkdir -p CloudPhotoMigrator/docker
           cp docker/CloudPhotoMigrator.sh CloudPhotoMigrator/docker/
@@ -170,13 +122,8 @@
       # End of Docker version Generation
       # ================================
 
-<<<<<<< HEAD
       # 6. Create Release and Upload Artifact to it
       - name: 6. Create Release and Upload Artifact to it
-=======
-      # 7. Upload release asset
-      - name: 7. Upload release asset
->>>>>>> 86092220
         uses: softprops/action-gh-release@v2
         with:
           tag_name: v${{ env.SCRIPT_VERSION }}
@@ -189,14 +136,8 @@
         env:
           GITHUB_TOKEN: ${{ secrets.TOKEN_GITHUB }}
 
-<<<<<<< HEAD
       # 7. - Cleanup (Linux/macOS)
       - name: 7. - Cleanup (Linux/macOS)
-=======
-
-      # 8. - Cleanup (Linux/macOS)
-      - name: 8. - Cleanup (Linux/macOS)
->>>>>>> 86092220
         if: runner.os != 'Windows'
         run: |
           if [ -f artifact_base64.txt ]; then
@@ -209,15 +150,9 @@
         shell: bash
 
 
-<<<<<<< HEAD
       # 8. Commit y push README.md (Solo si OS = ubuntu*)
       - name: 8. Commit y push README.md
         if: ${{ startsWith(matrix.os, 'ubuntu') }}
-=======
-      # 9. Commit y push README.md (Solo si OS = MacOS*)
-      - name: 9. Commit y push README.md
-        if: ${{ startsWith(matrix.os, 'macos') }}
->>>>>>> 86092220
         run: |
           git config --global user.name "github-actions[bot]"
           git config --global user.email "github-actions[bot]@users.noreply.github.com"
@@ -251,5 +186,4 @@
 
           # Realizar commit y push
           git commit -m "Actualizar README.md tras compilación"
-          git push origin ${{ github.ref_name }}
-
+          git push origin ${{ github.ref_name }}