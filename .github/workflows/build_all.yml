--- conflicted
+++ resolved
@@ -182,23 +182,12 @@
   # ==========================================================================================================================
   # JOB Docker packaging (single run)
   # ==========================================================================================================================
-<<<<<<< HEAD
   build-docker:
     name: 🐳 Build Docker Workflow
     uses: ./.github/workflows/build_docker.yml
     needs: set-input-matrix
     with:
       final_release: ${{ inputs.final_release }}
-#      final_release: ${{ github.event.inputs.final_release || false }}
-=======
-  docker-packaging:
-    name: 🐳 Run Docker Packaging Workflow
-    uses: ./.github/workflows/build_docker.yml
-    needs: set-input-matrix
-    if: ${{ always() }}
-    with:
-      prerelease: ${{ github.event.inputs.prerelease }}
->>>>>>> 7b249513
     secrets:
       TOKEN_GITHUB: ${{ secrets.TOKEN_GITHUB }}
       DOCKERHUB_USERNAME: ${{ secrets.DOCKERHUB_USERNAME }}
@@ -451,11 +440,8 @@
     name: 🏷️ Create Release
     needs:
       - build
-<<<<<<< HEAD
       - build-docker
-=======
-      - docker-packaging
->>>>>>> 7b249513
+
     runs-on: ubuntu-22.04
 
     steps:
